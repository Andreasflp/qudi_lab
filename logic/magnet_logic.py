--- conflicted
+++ resolved
@@ -646,13 +646,8 @@
 
         # that is for the matrix image. +1 because number of points and not
         # number of steps are needed:
-<<<<<<< HEAD
         num_points_axis0 = int((axis0_range//axis0_step) + 1)
         num_points_axis1 = int((axis1_range//axis1_step) + 1)
-=======
-        num_points_axis0 = int(axis0_range // axis0_step) + 1
-        num_points_axis1 = int(axis1_range // axis1_step) + 1
->>>>>>> 3c14998d
         matrix = np.zeros((num_points_axis0, num_points_axis1))
 
         # data axis0:
@@ -1185,16 +1180,11 @@
         #       by not using this connection!
         count_mode = self._counter_logic.get_counting_mode()
 
-<<<<<<< HEAD
         if count_mode.name != 'CONTINUOUS':
             self._counter_logic.stopCount()
             time.sleep(0.5)
             self._counter_logic.set_counting_mode(mode='CONTINUOUS')
             self._counter_logic.startCount()
-=======
-        if self._counter_logic.get_counting_mode() != CountingMode.CONTINUOUS:
-            self._counter_logic.set_counting_mode(mode=CountingMode.CONTINUOUS)
->>>>>>> 3c14998d
 
         self._counter_logic.start_saving()
         time.sleep(self._fluorescence_integration_time)
