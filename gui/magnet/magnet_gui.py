--- conflicted
+++ resolved
@@ -217,15 +217,11 @@
        # self._mw.addDockWidget(QtCore.Qt.DockWidgetArea(2), self._mw.move_rel_DockWidget)
        # self._mw.addDockWidget(QtCore.Qt.DockWidgetArea(3), self._mw.move_abs_DockWidget)
         self.set_default_view_main_window()
-<<<<<<< HEAD
-=======
-        raw_data_2d = self._magnet_logic.get_2d_data_matrix()
 
         # Set initial position for the crosshair, default is the middle of the
         # screen:
         ini_pos_x_crosshair = len(raw_data_2d) / 2
         ini_pos_y_crosshair = len(raw_data_2d) / 2
->>>>>>> 3c14998d
 
         # After a movement command, the device should not block the program, at
         # least on the hardware level. That meant that the dll (or whatever
